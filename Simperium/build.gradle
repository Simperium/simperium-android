
buildscript {
    repositories {
        mavenCentral()
    }
    dependencies { classpath 'com.android.tools.build:gradle:0.11.+' }
}

apply plugin: 'android-library'
apply plugin: 'maven'

version gitVersion()

group "com.simperium"

repositories {
    mavenCentral()
    maven { url "http://simperium.github.io/simperium-android" }
}

android {

    dependencies {
        compile 'com.koushikdutta.async:androidasync:1.2.6'
        compile 'com.android:volley:4.4.2.1'
    }

    compileSdkVersion 19
    buildToolsVersion "19.1.0"

    defaultConfig {
        minSdkVersion 8
        targetSdkVersion 19
    }

    sourceSets {

        main {
            manifest.srcFile 'AndroidManifest.xml'
        }

/*        debug {
            java {
                srcDir 'src/support/java'
            }
        }
*/
    }


}

task versionConfig(group: "build", description: "Generate version class") {
    def dir = "${buildDir}/source/version"
    def file = new File(dir, "com/simperium/Version.java")

    android.sourceSets.main.java.srcDir dir

    doLast {
        def describe = gitDescribe()

        logger.info "Version: ${describe}"

        file.getParentFile().mkdirs()
        def writer = new FileWriter(file)
        writer.write("""/* auto-generated file do not modify */
package com.simperium;

public final class Version {

    public static final String LIBRARY_NAME = "android";

    public static final String NAME = "android-${project.version}";

    /* project.version */
    public static final String NUMBER = "${project.version}";

    /* git rev-parse --short --verify HEAD */
    public static final String BUILD = "${gitHash()}";

    /* git describe --always --dirty=-dirty */
    public static final String DESCRIBE = "${gitDescribe()}";
}
""")
        writer.close()
    }
}

<<<<<<< HEAD
/*afterEvaluate {
  uploadArchives {
    repositories {
      mavenDeployer {
        repository(url: project.repository)
        pom.version = project.version
        pom.artifactId = 'simperium-android'
=======
if (project.hasProperty("repository")) {
  afterEvaluate {
    uploadArchives {
      repositories {
        mavenDeployer {
          repository(url: project.repository)
          pom.version = project.version
          pom.artifactId = 'simperium-android'
        }
>>>>>>> 7faf75cf
      }
    }
  }
}
*/
tasks.preBuild.dependsOn versionConfig<|MERGE_RESOLUTION|>--- conflicted
+++ resolved
@@ -86,15 +86,6 @@
     }
 }
 
-<<<<<<< HEAD
-/*afterEvaluate {
-  uploadArchives {
-    repositories {
-      mavenDeployer {
-        repository(url: project.repository)
-        pom.version = project.version
-        pom.artifactId = 'simperium-android'
-=======
 if (project.hasProperty("repository")) {
   afterEvaluate {
     uploadArchives {
@@ -104,10 +95,9 @@
           pom.version = project.version
           pom.artifactId = 'simperium-android'
         }
->>>>>>> 7faf75cf
       }
     }
   }
 }
-*/
+
 tasks.preBuild.dependsOn versionConfig