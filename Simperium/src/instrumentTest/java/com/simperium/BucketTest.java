--- conflicted
+++ resolved
@@ -35,11 +35,7 @@
         MemoryStore storage = new MemoryStore();
         mGhostStore = new MockGhostStore();
         MockCache<Note> cache = new MockCache<Note>();
-<<<<<<< HEAD
-        mBucket = new Bucket<Note>(MockExecutor.service(), BUCKET_NAME, mSchema, mUser, storage.createStore(BUCKET_NAME, mSchema), mGhostStore, cache);
-=======
         mBucket = new Bucket<Note>(MockExecutor.immediate(), BUCKET_NAME, mSchema, mUser, storage.createStore(BUCKET_NAME, mSchema), mGhostStore, cache);
->>>>>>> c28102d9
         mChannel = new MockChannel(mBucket);
         mBucket.setChannel(mChannel);
         mBucket.start();
