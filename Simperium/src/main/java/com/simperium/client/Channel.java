--- conflicted
+++ resolved
@@ -1377,11 +1377,11 @@
                     return false;
                 }
 
-<<<<<<< HEAD
                 try {
                     pendingChanges.put(localChange.getKey(), localChange);
                     sendChange(localChange);
                     localChange.setOnRetryListener(this);
+                    localChange.resetTimer();
                     retryTimer.scheduleAtFixedRate(localChange.getRetryTimer(),
                         RETRY_DELAY_MS, RETRY_DELAY_MS);                
                 } catch (ChangeNotSentException e) {
@@ -1389,17 +1389,6 @@
                 }
 
                 return true;
-=======
-            try {
-                pendingChanges.put(localChange.getKey(), localChange);
-                sendChange(localChange);
-                localChange.setOnRetryListener(this);
-                localChange.resetTimer();
-                retryTimer.scheduleAtFixedRate(localChange.getRetryTimer(),
-                    RETRY_DELAY_MS, RETRY_DELAY_MS);                
-            } catch (ChangeNotSentException e) {
-                pendingChanges.remove(localChange.getKey());
->>>>>>> d7d207b0
             }
 
         }
