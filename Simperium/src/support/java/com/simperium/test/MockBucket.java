--- conflicted
+++ resolved
@@ -73,11 +73,7 @@
         MockGhostStore ghosts = new MockGhostStore();
         MockCache<T> cache = new MockCache<T>();
 
-<<<<<<< HEAD
-        MockBucket<T> bucket = new MockBucket<T>(MockExecutor.service(), schema.getRemoteName(), schema, user, store, ghosts, cache);
-=======
         MockBucket<T> bucket = new MockBucket<T>(MockExecutor.immediate(), schema.getRemoteName(), schema, user, store, ghosts, cache);
->>>>>>> c28102d9
 
         Bucket.Channel channel = provider.buildChannel(bucket);
         bucket.setChannel(channel);
