--- conflicted
+++ resolved
@@ -37,13 +37,8 @@
     }
 
     @Override
-<<<<<<< HEAD
-    public MockExecutor buildExecutor(){
-        return new MockExecutor();
-=======
     public MockExecutor.Immediate buildExecutor(){
         return MockExecutor.immediate();
->>>>>>> c28102d9
     }
 
 }